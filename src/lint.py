#!/usr/bin/env python
# -*- coding: utf-8 -*-

from __future__ import print_function, division
import pandas as pd
import sys, os, re, json

# Configuration for defining valid sheets and other default values
config = {
    ".warning": ["\033[93m", "\033[00m"], ".error": ["\033[91m", "\033[00m"],
<<<<<<< HEAD
    ".sheets": ['Derived Fields', 'Required Fields - User Form', 'Recommended Fields for dbGaP',
                'Recommended Fields for CDS', 'Recommended Fields for GEO', 'Recommended Fields for GDC',
                'Data Dictionary', 'Disease, Diagnoses, Antibodies'],
    ".min_required": [
        'Data Owner', 'Data Owner Affiliation', 'Data Generator (for the Data Owner)', #Pi_Lab level
        'Project Title', 'Project Description', 'Data Generating Facility', 'Library Strategy', 'Start Date', 'Access', 'Summary of Samples', #Project level
        'Raw Data Sample Name', 'Sample Name', 'Sequencing Platform', 'Analyte Type', 'Organism'], #Sample level
    ".project_to_sample": ['Sequencing Platform', 'Organism'],
    ".sample_to_project": ['Library Strategy'],
    ".add_project_field": {'Access': 'Closed Access'},
    ".sample_summary_fields": ['Disease','Library Strategy','Analyte Type','Tissue','Tissue Type','Age','Gender','Race'],
=======
    ".sheets": ["Data Dictionary", "Project Template", "Sample Template"],
>>>>>>> 88a18f07
    "data_dictionary": {
        "sheet_name": "Data Dictionary",
        "skip_lines": [0],
        "order": ["collection_type", "is_required", "field_name", "dme_name"],
        "index": {
            "collection_type": 0,
            "is_required": 0,
            "field_name": 1,
            "dme_name": 2,
            "description": 3,
            "example": 4
        }
    },
    "project_template": {
        "sheet_name": "Project Template",
        "test_sheet": "Example Project",
        "skip_lines": [0,1],
        "singularities": [
                            'PI Name', 'PI Affiliation', 'Project Title',
                            'Project Description', 'Start Date',
                            'Project POC', 'Contact Email'
                        ],
        "mvds": [
                    'Nature of Request', 'Type of Project', 'Origin of Data',
                    'Access', 'Organism(s)', 'Number of Samples',
                    'Summary of Samples', 'Project Supplementary file',
                    'Collaborators', 'Publication Status', 'PubMed ID',
                    'DOI', 'Public Data Accession ID', 'Other Affiliation',
                    'Other Related CCBR Project', 'Project Priority Comment',
                    'Study Disease', 'Assembly Name', 'Platform Name',
                    'Cell Line Name'
                ]
    },
    "sample_template": {
        "sheet_name": "Sample Template",
        "test_sheet": "Example Sample",
        "skip_lines": [0,1],
    }
}


def help():
        return """
lint.py: Parses user-provided metadata spreadsheet and checks for errors.

USAGE:
    python lint.py <project_request_spreadsheet> <output_directory> [-h]

Required Positional Arguments:
    [1] project_request_sheet     Type [File]: A filled out project request out form.
                                  This spreadsheet is sent out to the PI or post-doc
                                  that is requesting our assistance. Please see
                                  "data/experiment_metadata.xlsx" as an example.

    [2] output_directory          Type [Path]: Absolute or relative PATH for output
                                  files. If the PATH does not exist, it will be
                                  automatically created during runtime.
Options:
    [-h, --help]                  Displays usage and help information for the script.
    [-n, --dry-run]               Dry-run using the included example sheets.

Example:
    # Run against user-provided information: "Project Template", "Sample Template"
    $ python lint.py data/experiment_metadata.xlsx /scratch/$USER/DME_Upload/

    # Dry-run against included examples: "Example Project", "Example Sample"
    $ python lint.py data/experiment_metadata.xlsx /scratch/$USER/DME_Upload/ -n

Requirements:
    python >= 3.5
      + pandas
      + xlrd
"""


def args(argslist, dryrun = False):
    """Parses command-line args from "sys.argv". Returns a list of args to parse."""
    # Input list of filenames to parse
    user_args = argslist[1:]

    # Check for optional args
    if '-h' in user_args or '--help' in user_args:
        print(help())
        sys.exit(0)

    # Check for dry-run boolean flag
    elif '-n' in user_args or '--dry-run' in user_args:
        print('Dry-running with included example sheets: "Example Project", "Example Sample"')
        user_args = [arg for arg in user_args if arg not in ['-n', '--dry-run']]
        dryrun = True

    # Check to see if user provided input files to parse
    if len(user_args) != 2:
        print("\n{}Error: Failed to provide all required arguments{}".format(*config['.error']), file=sys.stderr)
        print(help())
        sys.exit(1)

    return user_args + [dryrun]


def path_exists(path):
    """Checks to see if output directory already exists or is accessible.
    If the PATH does not exist, it will attempt to create the directory and it's parent
    directories.
    """
    cstart, cend = config['.warning']

    if not os.path.isdir(path):
        print("{}WARNING:{} Output directory '{}' does not exist... creating it now!".format(cstart, cend, path), file=sys.stderr)
        try:
            os.makedirs(path)
        except OSError as e:
            cstart, cend = config['.error']
            print("{}Error:{} Failed to create {}... PATH not accessible!\n{}".format(cstart, cend, path, e), file=sys.stderr)
            sys.exit(1)
    return


def file_exists(filename):
    """Checks to see if file exists or is accessible.
    Avoids problem with inconsistencies across python2.7 and >= python3.4 and
    works in both major versions of python"""
    try:
        fh = open(filename)
        fh.close()
    # File cannot be opened for reading (may not exist) or permissions problem
    except IOError as e:
        cstart, cend = config['.error']
        print("{}Error:{} Failed to open {}... Input file not accessible!\n{}".format(cstart, cend, filename, e), file=sys.stderr)
        sys.exit(1)
    return


def contains_sheets(spreadsheet):
    """Checks to see if user-provided spreadsheet contains all the required sheets
    that are defined in the config specification. Please see config['.sheets']
    for all required sheets.
    """

    required = config['.sheets']
    df = pd.read_excel(spreadsheet, sheet_name=None, header=None)
    valid_sheets = [sheet for sheet in df.keys() if sheet in required]

    if sorted(valid_sheets) != sorted(required):
        # Required sheet not in spreadsheet
        missing = set(required) - set(valid_sheets)
        raise Exception('Spreadsheet is missing the following sheet(s): {}'.format(missing))
        sys.exit(1)

    return valid_sheets


def validate(user_inputs):
    """Checks user input to see if file/directory exists or is accessible.
    If a file does not exist, the error is redirected to stderr and exits with
    exit-code 1. If a directory does not exist, it will attempt to create it.
    """

    meta_sheet, output_path, dryrun = user_inputs
    file_exists(meta_sheet)
    path_exists(output_path)
    sheets = contains_sheets(meta_sheet)

    return meta_sheet, output_path, sheets, dryrun


def _parsed_meta(excel_df, indexes):
    """Private function for 'meta()' to parse the Data Dictionary sheet.
    This function generates the following parsed values: collection_type, is_required,
    field_name, dme_name.
    """
    for i, row in excel_df.iterrows():
        # Remove any leading or trailing whitespace and parse the columns of interest
        collection_name, is_required, field_name, dme_name = [str(row[index]).lstrip().rstrip() for index in indexes]
        # skip over over empty lines or nan values
        if not is_required or is_required == 'nan':
            continue
        # Get collection type: PI, Project, Sample
        elif "collection" in collection_name.lower():
            collection_type = collection_name.split()[0]
            continue

        yield collection_type, is_required, field_name, dme_name


def meta(sheet, spreadsheet, order, index, log_route):
    """Parses the 'Data Dictionary' sheet located in the project_request_spreadsheet.
    Returns a nested dictionary where [key1] = collection_type (PI, Project, Sample),
    [key2] = field and the value is a list [dme_name, is_requred]. A log file get
    created in '{user-defined-outpath}/logs/data_dictionary.txt'.
    """
    skipover = config["data_dictionary"]["skip_lines"]
    metadata = {}

    # Skip over reading the first line or header
    df = pd.read_excel(spreadsheet, sheet_name=sheet, header=None, skiprows=skipover)
    # Creating logging output file
    outfh = open(os.path.join(log_route, "data_dictionary.txt"), "w")

    # Get sorted indices of important fields to parse
    indices = [index[f] for f in order]
    # Required Fields
    required = []
    for col, req, field, dme in _parsed_meta(df, indices):
        outfh.write("{}\t{}\t{}\t{}\n".format(col, req, field, dme))
        if req.lower() == 'required':
            required.append(field)

        if col not in metadata:
            metadata[col] = {}

        metadata[col][field] = [dme, req]

    outfh.close()

    return metadata, required


def _remove_trailing_nan(linelist):
    """Private function to clean project_value_list. Removes trailing nan's which
    are empty sub-project cells. As an example, input ["nan", 1, 2, "nan", "nan"]
    will return ["nan", 1, 2].
    """
    clean = linelist
    # Looping through reversed list to get trailing values
    for field in linelist[::-1]:
        # skip over over empty lines or nan values
        if not field or field == 'nan':
            removed = clean.pop()
        else:
            break # break when encountering first non-empty string or non-nan

    return clean


def _parsed_project(excel_df):
    """Private function for 'project()' to parse the Project Template sheet.
    This function generates the following parsed values: collection_type, field,
    project_value_list.
    """
    for i, row in excel_df.iterrows():
        # Project information follows a key, value_list pattern
        attr, *project_value_list = [str(field).lstrip().rstrip() for field in row]
        # Pass over lines with no attribute or key
        if not attr or attr == 'nan' or attr.lower().startswith('optional field'):
            continue
        # Get collection type: PI, Project, Sample
        elif "collection" in attr.lower():
            collection_type = project_value_list[0]
            continue

        # Remove trailing empty cells or nan's
        project_value_list = _remove_trailing_nan(project_value_list)

        yield collection_type, attr, project_value_list



def project(sheet, spreadsheet, log_route):
    """Parses the 'Project Template' sheet in the project_request_spreadsheet
    to extract PI-level and Project-level metadata. Returns a nested dictionary where
    [key1] = collection_type (PI, Project), [key2] = field, and the value is a list
    of values where each value is metadata for a sub-project [Proj-1_attr, Proj-2_attr, ...].
    A log file gets created in '{user-defined-outpath}/logs/project_information.txt'.
    """
    skipover = config["project_template"]["skip_lines"]
    metadata = {}

    # Skip over reading the first line or header
    df = pd.read_excel(spreadsheet, sheet_name=sheet, header=None, skiprows=skipover)
    # Creating logging output file
    outfh = open(os.path.join(log_route, "project_information.txt"), "w")

    mvds = [] # Find the number of sub-projects or the number of MVDs an attribute can have
    for col, field, pro_attr_list in _parsed_project(excel_df = df):
        outfh.write("{}\t{}\t{}\n".format(col, field, "\t".join(pro_attr_list)))
        if col not in metadata:
            metadata[col] = {}

        metadata[col][field] = pro_attr_list
        mvds.append(len(pro_attr_list))

    outfh.close()

    return metadata, sorted(mvds)[-3]


def _parsed_sample(excel_df):
    """Private function for 'sample()' to parse the Sample Template sheet.
    This function generates the following parsed values: SampleID, field,
    sample_metadata_value.
    """
    for i, row in excel_df.iterrows():
        attr, *project_value_list = [str(field).lstrip().rstrip() for field in row]
        # Pass over lines with no attribute or key
        if not attr or attr == 'nan' or attr.lower().startswith('optional field'):
            continue
        # Check if header and clean
        if attr.lower() == 'sample id':
            header = _remove_trailing_nan(project_value_list)
            sid_field = attr
            continue

        for j in range(0,len(header),1):
            yield attr, header[j], project_value_list[j]
        else:
            # Yield add Sample ID last
            yield attr, sid_field, attr


def sample(sheet, spreadsheet, log_route):
    """Parses the 'Sample Template' sheet in the project_request_spreadsheet
    to extract Sample-level metadata. Returns a nested dictionary where
    [key1] = SampleID, [key2] = field, and value = user-provided info.
    A log file gets created in '{user-defined-outpath}/logs/sample_information.txt'.
    """
    skipover = config["sample_template"]["skip_lines"]
    metadata = {}

    # Skip over reading the first line or header
    df = pd.read_excel(spreadsheet, sheet_name=sheet, header=None, skiprows=skipover)
    # Creating logging output file
    outfh = open(os.path.join(log_route, "sample_information.txt"), "w")

    for sid, field, value in _parsed_sample(excel_df = df):
        outfh.write("{}\t{}\t{}\n".format(sid, field, value))
        if sid not in metadata:
            metadata[sid] = {}

        metadata[sid][field] = value

    outfh.close()

    return metadata


def project_to_sample_metadata(project, sample):
    """Add to Sample metadata some general information from the Project level,
    defined in config.project_to_sample
    """
    for field in config['.project_to_sample']:
        for sid in sample.keys():
            sample[sid][field] = project[field][0]
    return sample


def count_sample_field(sample, field):
    """Return the number of times each value in a given field has been filled.
    """
    values  = []
    counter = {}
    for sid in sample.keys():
        if field not in sample[sid].keys():
            return counter
        values.append(sample[sid][field])
    for v in values:
        if v in counter.keys():
            counter[v] += 1
        else:
            counter[v] = 1
    return counter

def get_max_counter_field(counter):
    """Return the value of the fild that has been filled the most.
    """
    max_count = ''
    n_counts = -1
    for fid in counter.keys():
        if counter[fid] > n_counts:
            max_count = fid
    return max_count

def sample_to_project_metadata(sample, project):
    """Add to Project metadata some summarized information from the Project level,
    defined in config.sample_to_project
    """
    for field in config['.sample_to_project']:
        counter = count_sample_field(sample,field)
        project[field] = [get_max_counter_field(counter)]
        
    return project


def create_summary_of_samples(sample):
    """Returns the summary of the samples,
    based in config.sample_summary_fields
    """
    summary = f"This project contains {len(sample)} samples."
    for field in config['.sample_summary_fields']:
        counter = count_sample_field(sample,field)
        if len(counter) == 0:
            continue
        breaker = False
        for value in counter.keys():
            if value is None or value == 'None':
                breaker = True
        if breaker:
            continue
        for value in counter.keys():
            summary += f" {counter[value]} samples have {value},"
        summary = summary[:-1]
        summary += f" as the {field}."

    return summary

def add_default_project_metadata(project, sample):
    """Add to Project metadata some default metadata,
    defined in config.add_project_field
    """
    project = sample_to_project_metadata(sample,project)
    for field in config['.add_project_field'].keys():
        project[field] = [config['.add_project_field'][field]]
    project['Summary of Samples'] = [create_summary_of_samples(sample)]
    project['Number of Samples'] = [len(sample)]
    return project
    

def missing_fields(parsed_dict, data_dict, collection_type, requirements, Nsubprojects = None, ext = []):
    """Checks the parsed fields in the user-provided spreadsheet against the
    data dictionary to see if all the required fields were provided.
    """
    cstart, cend = config['.warning']
    estart, eend = config['.error']
    mvd_attr = config['project_template']['mvds']
    provided = [] + ext

    for k, fdict in parsed_dict.items():
        if collection_type == 'Sample':
            k = 'Sample'
        for field, uvalue in fdict.items():
            try: # Get whether a field is required or optional
                is_req = data_dict[k][field][-1]
            except KeyError:
                print("{}WARNING:{} Provided fields ({}, {}) are not defined in data dictionary... skipping over now!".format(cstart, cend, k, field), file=sys.stderr)
                continue
            
            if is_req.lower() == 'required' or field in requirements:
                mvd_fields = [v for v in uvalue if v.strip() and v.lower() != 'nan']

                # Check for any missing required sub-project fields
                #if field in mvd_attr and len(mvd_fields) != Nsubprojects:
                #    print("{}Error:{} Failed to provide required field ({}) for all sub-projects...exiting".format(estart, eend, field), file=sys.stderr)
                #    sys.exit(1)

                # Check for singular required fields (no MVD relationship)
                #elif
                if field not in mvd_attr and not mvd_fields:
                    print("{}Error:{} Failed to provide required field ({})...exiting".format(estart, eend, field), file=sys.stderr)
                    sys.exit(1)
                provided.append(field)

    missing = set(requirements) - set(provided)

    return missing


<<<<<<< HEAD
def merge_metadata(meta1, meta2, key='Project', update_if_exists=True):
    """Merge metadata from different dictionaries. Adds the information
    of dictionary 2 into dictionary 1 and returns the merged dictionary.
    To update keys that already existis in dictionary 1 let the
    update_if_exists to be True, or False otherwise.
    """
    for i in meta2[key].keys():
        if update_if_exists or i not in meta1[key].keys():
            meta1[key][i] = meta2[key][i]
    return meta1


=======
>>>>>>> 88a18f07
def main():

    # @args(): Parses positional command-line args
    # @validate(): Checks if user inputs are vaild
    metadata, opath, sheets, dryrun = validate(args(sys.argv))

    # Log file directory and parsed pickled data
    logs = os.path.join(opath, "logs")
    path_exists(logs)

    # Determining whether to use the user-provided templates or the test sheets
    this_template = 'sheet_name'
    if dryrun:
        this_template = 'test_sheet'

    # Get specification for parsing 'Data Dictionary'
    data_catelog = config["data_dictionary"]["sheet_name"]
    sort = config["data_dictionary"]["order"]
    indices = config["data_dictionary"]["index"]

    # Generate Data Dictionary: dict[collection_type][field_name] = list(dme_name, is_required)
    meta_dictionary, req_fields = meta(sheet = data_catelog, spreadsheet = metadata, order=sort, index=indices, log_route=logs)

    # Get specification for parsing 'Project Template'
    project_info = config["project_template"][this_template]
    # Get all project metadata from Project Template
    project_dictionary, subprojects = project(sheet = project_info, spreadsheet = metadata, log_route = logs)

    # Get specification for parsing 'Sample Template'
    sample_info = config["sample_template"][this_template]
    # Get all sample metadata from Sample Template
<<<<<<< HEAD
    sample_dictionary = sample(config_id = "sample_template", sheet = sample_info, spreadsheet = metadata, log_route = logs)
    # Get all project metadata from additional sheets 
    additionals = ['sample_dbGaP', 'sample_CDS', 'sample_GEO', 'sample_GDC']
    sample_additionals = [sample(config_id = add, sheet = config[add]['sheet_name'], spreadsheet = metadata, log_route = logs) for add in additionals]
    # Merge additional metadata into sample_dictionary
    for add in sample_additionals:
        for sample_id in add.keys():
            if (sample_id not in sample_dictionary.keys()):
                print("{}Error:{} Attempt to include additional metadata on inexistent Sample ID {}, please verify... exiting".format(estart, eend, sample_id), file=sys.stderr)
                sys.exit(1)
            sample_dictionary = merge_metadata(sample_dictionary,add,sample_id)
    sample_dictionary = project_to_sample_metadata(project_dictionary['Project'],sample_dictionary)
    project_dictionary['Project'] = add_default_project_metadata(project_dictionary['Project'], sample_dictionary)
            
    # Check if user has provided all the minimum requirements
    missing = missing_fields(parsed_dict=project_dictionary, data_dict=meta_dictionary, collection_type="Project", requirements=config['.min_required'], Nsubprojects=subprojects)
    missing = missing_fields(parsed_dict=sample_dictionary, data_dict=meta_dictionary, collection_type="Sample", requirements=missing, ext=['Sample ID'])
=======
    sample_dictionary = sample(sheet = sample_info, spreadsheet = metadata, log_route = logs)
>>>>>>> 88a18f07

    # Check if user has provided all required check_fields
    missing = missing_fields(parsed_dict=project_dictionary, data_dict=meta_dictionary, collection_type="Project", requirements=req_fields, Nsubprojects=subprojects)
    missing = missing_fields(parsed_dict=sample_dictionary, data_dict=meta_dictionary, collection_type="Sample", requirements=missing, ext=['Sample ID'])

    if missing:
        estart, eend = config['.error']
        print("{}Error:{} Failed to provide required field(s) {}...exiting".format(estart, eend, missing), file=sys.stderr)
        sys.exit(1)

    # Save parsed data as JSON file
    with open(os.path.join(opath, "data_dictionary.json"), 'w') as file:
        json.dump(meta_dictionary, file, sort_keys=True, indent=4)

    with open(os.path.join(opath, "project.json"), 'w') as file:
        json.dump(project_dictionary, file, sort_keys=True, indent=4)

    with open(os.path.join(opath, "sample.json"), 'w') as file:
        json.dump(sample_dictionary, file, sort_keys=True, indent=4)

if __name__ == '__main__':

    main()<|MERGE_RESOLUTION|>--- conflicted
+++ resolved
@@ -8,7 +8,6 @@
 # Configuration for defining valid sheets and other default values
 config = {
     ".warning": ["\033[93m", "\033[00m"], ".error": ["\033[91m", "\033[00m"],
-<<<<<<< HEAD
     ".sheets": ['Derived Fields', 'Required Fields - User Form', 'Recommended Fields for dbGaP',
                 'Recommended Fields for CDS', 'Recommended Fields for GEO', 'Recommended Fields for GDC',
                 'Data Dictionary', 'Disease, Diagnoses, Antibodies'],
@@ -20,9 +19,6 @@
     ".sample_to_project": ['Library Strategy'],
     ".add_project_field": {'Access': 'Closed Access'},
     ".sample_summary_fields": ['Disease','Library Strategy','Analyte Type','Tissue','Tissue Type','Age','Gender','Race'],
-=======
-    ".sheets": ["Data Dictionary", "Project Template", "Sample Template"],
->>>>>>> 88a18f07
     "data_dictionary": {
         "sheet_name": "Data Dictionary",
         "skip_lines": [0],
@@ -479,7 +475,6 @@
     return missing
 
 
-<<<<<<< HEAD
 def merge_metadata(meta1, meta2, key='Project', update_if_exists=True):
     """Merge metadata from different dictionaries. Adds the information
     of dictionary 2 into dictionary 1 and returns the merged dictionary.
@@ -492,8 +487,6 @@
     return meta1
 
 
-=======
->>>>>>> 88a18f07
 def main():
 
     # @args(): Parses positional command-line args
@@ -525,7 +518,7 @@
     # Get specification for parsing 'Sample Template'
     sample_info = config["sample_template"][this_template]
     # Get all sample metadata from Sample Template
-<<<<<<< HEAD
+
     sample_dictionary = sample(config_id = "sample_template", sheet = sample_info, spreadsheet = metadata, log_route = logs)
     # Get all project metadata from additional sheets 
     additionals = ['sample_dbGaP', 'sample_CDS', 'sample_GEO', 'sample_GDC']
@@ -543,9 +536,6 @@
     # Check if user has provided all the minimum requirements
     missing = missing_fields(parsed_dict=project_dictionary, data_dict=meta_dictionary, collection_type="Project", requirements=config['.min_required'], Nsubprojects=subprojects)
     missing = missing_fields(parsed_dict=sample_dictionary, data_dict=meta_dictionary, collection_type="Sample", requirements=missing, ext=['Sample ID'])
-=======
-    sample_dictionary = sample(sheet = sample_info, spreadsheet = metadata, log_route = logs)
->>>>>>> 88a18f07
 
     # Check if user has provided all required check_fields
     missing = missing_fields(parsed_dict=project_dictionary, data_dict=meta_dictionary, collection_type="Project", requirements=req_fields, Nsubprojects=subprojects)
